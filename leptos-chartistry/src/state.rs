use crate::{
    layout::Layout, projection::Projection, series::UseData, use_watched_node::UseWatchedNode,
    Padding, Tick,
};
use leptos::prelude::*;

#[derive(Clone)]
pub struct PreState<X: Tick, Y: Tick> {
    pub debug: Signal<bool>,
    pub font_height: Memo<f64>,
    pub font_width: Memo<f64>,
    pub padding: Signal<Padding>,
    pub data: UseData<X, Y>,
}

#[derive(Clone)]
pub struct State<X: Tick, Y: Tick> {
    pub pre: PreState<X, Y>,
    pub layout: Layout,
    pub projection: Signal<Projection>,

    pub svg_zero: Memo<(f64, f64)>,

    /// Mouse page position
    pub mouse_page: Signal<(f64, f64)>,
    /// Mouse page position relative to chart
    pub mouse_chart: Signal<(f64, f64)>,
    /// Mouse over inner chart?
    pub hover_inner: Signal<bool>,
    /// X mouse coord in data position space
    pub hover_position_x: Memo<f64>,
}

impl<X: Tick, Y: Tick> PreState<X, Y> {
    pub fn new(
        debug: Signal<bool>,
        font_height: Memo<f64>,
        font_width: Memo<f64>,
        padding: Signal<Padding>,
        data: UseData<X, Y>,
    ) -> Self {
        Self {
            debug,
            font_height,
            font_width,
            padding,
            data,
        }
    }
}

impl<X: Tick, Y: Tick> State<X, Y> {
    pub fn new(
        pre: PreState<X, Y>,
        node: &UseWatchedNode,
        layout: Layout,
        proj: Signal<Projection>,
    ) -> Self {
        // Mouse
        let mouse_chart = node.mouse_chart;
        let hover_inner = node.mouse_hover_inner(layout.inner);

        // Data
        let hover_position = Memo::new(move |_| {
            let (mouse_x, mouse_y) = mouse_chart.get();
            proj.get().svg_to_position(mouse_x, mouse_y)
        });
<<<<<<< HEAD
        let hover_position_x = Memo::new(move |_| hover_position.get().0);
        let hover_position_y = Memo::new(move |_| hover_position.get().1);
=======
        let hover_position_x = create_memo(move |_| hover_position.get().0);
>>>>>>> 006483b2

        Self {
            pre,
            layout,
            projection: proj,
            svg_zero: Memo::new(move |_| proj.get().position_to_svg(0.0, 0.0)),

            mouse_page: node.mouse_page,
            mouse_chart,
            hover_inner,
            hover_position_x,
        }
    }
}<|MERGE_RESOLUTION|>--- conflicted
+++ resolved
@@ -65,12 +65,7 @@
             let (mouse_x, mouse_y) = mouse_chart.get();
             proj.get().svg_to_position(mouse_x, mouse_y)
         });
-<<<<<<< HEAD
         let hover_position_x = Memo::new(move |_| hover_position.get().0);
-        let hover_position_y = Memo::new(move |_| hover_position.get().1);
-=======
-        let hover_position_x = create_memo(move |_| hover_position.get().0);
->>>>>>> 006483b2
 
         Self {
             pre,

--- conflicted
+++ resolved
@@ -14,19 +14,6 @@
       url = "github:rustsec/advisory-db";
       flake = false;
     };
-<<<<<<< HEAD
-
-    semver-checks-src = {
-      url = "github:obi1kenobi/cargo-semver-checks";
-      flake = false;
-    };
-
-    trunk-src = {
-      url = "github:trunk-rs/trunk?tag=v0.20.2";
-      flake = false; # Avoid breakage if added
-    };
-=======
->>>>>>> 006483b2
   };
 
   outputs =
@@ -106,12 +93,7 @@
       {
         devShells.default = pkgs.mkShell {
           packages = with pkgs; [
-<<<<<<< HEAD
-            cargo-semver-checks
-            trunk-local
-=======
             trunk
->>>>>>> 006483b2
             wasm-bindgen-cli-local
           ];
         };

use crate::examples::{aspect_sunspots::AspectRatioSunspots, *};
use js_sys::wasm_bindgen::JsCast;
use leptos::{html::Dialog, *};
use leptos_router::{use_location, use_navigate, NavigateOptions};
use web_sys::{HtmlDialogElement, MouseEvent};

macro_rules! example {
    ($id:ident, $ex:path, $title:literal, $desc:literal, $path:literal) => {
        #[component]
        fn $id(
            #[prop(optional, into)] class: Option<AttributeValue>,
            #[prop(optional, into)] data: Option<Signal<Vec<MyData>>>,
        ) -> impl IntoView {
            let ctx = use_local_context();
            let id = title_to_id($title);
            let data = data.unwrap_or(ctx.data);
            view! {
                <figure class=class class:background-box=true>
                    <figcaption>
                        <h3 id=&id><a href=format!("#{id}")>$title</a></h3>
                        <p>$desc " " <ShowCode id=id code=include_str!($path) /></p>
                    </figcaption>
                    <$ex debug=ctx.debug.into() data=data />
                </figure>
            }
        }
    };
}

// Lines
example!(
    LineExample,
    series_line::Example,
    "Line chart",
    "A simple line chart.",
    "../examples/series_line.rs"
);

example!(
    StackedLineExample,
    series_line_stack::Example,
    "Stacked line chart",
    "A stacked line chart.",
    "../examples/series_line_stack.rs"
);

// Bars
example!(
    BarExample,
    series_bar::Example,
    "Bar chart",
    "A simple bar chart.",
    "../examples/series_bar.rs"
);

// Edge layout options
example!(
    LegendExample,
    edge_legend::Example,
    "Legend",
    "Add legends to your chart edges.",
    "../examples/edge_legend.rs"
);

example!(
    TickLabelsExample,
    edge_tick_labels::Example,
    "Tick labels",
    "Add tick labels and auto-pick nice values.",
    "../examples/edge_tick_labels.rs"
);

example!(
    RotatedLabelExample,
    edge_rotated_label::Example,
    "Rotated label",
    "Add rotated labels to your chart.",
    "../examples/edge_rotated_label.rs"
);

example!(
    EdgeLayoutExample,
    edge_layout::Example,
    "Combined edge layout",
    "A more complete example of all edge options.",
    "../examples/edge_layout.rs"
);

// Inner layout options
example!(
    AxisMarkerExample,
    inner_axis_marker::Example,
    "Axis marker",
    "Add axis markers to the edges of your chart area.",
    "../examples/inner_axis_marker.rs"
);

example!(
    GridLineExample,
    inner_grid_line::Example,
    "Grid line",
    "Add grid lines aligned to your tick labels.",
    "../examples/inner_grid_line.rs"
);

example!(
    GuideLineExample,
    inner_guide_line::Example,
    "Guide line",
    "Add guide lines to your mouse.",
    "../examples/inner_guide_line.rs"
);

example!(
    InsetLegendExample,
    inner_legend::Example,
    "Inset legend",
    "Add a legend inside your chart area.",
    "../examples/inner_legend.rs"
);

example!(
    InnerLayoutExample,
    inner_layout::Example,
    "Combined inner layout",
    "A more complete example of all inner options.",
    "../examples/inner_layout.rs"
);

// Interpolation

example!(
    MixedInterpolationExample,
    interpolation_mixed::Example,
    "Linear and monotone",
    "Change the interpolation of your lines.",
    "../examples/interpolation_mixed.rs"
);

example!(
    SteppedExample,
    interpolation_stepped::Example,
    "Stepped",
    "Change the interpolation of your lines to stepped.",
    "../examples/interpolation_stepped.rs"
);

// Features

example!(
    TooltipExample,
    feature_tooltip::Example,
    "Tooltip",
    "Add a mouse tooltip to your chart.",
    "../examples/feature_tooltip.rs"
);

example!(
    ColoursExample,
    feature_colours::Example,
    "Colour",
    "Change the colours of your chart.",
    "../examples/feature_colours.rs"
);

example!(
    MarkersExample,
    feature_markers::Example,
    "Point markers",
    "Add point markers to your lines.",
    "../examples/feature_markers.rs"
);

example!(
    Markers2Example,
    feature_markers_2::Example,
    "Point markers 2",
    "Another way to add point markers to your lines.",
    "../examples/feature_markers_2.rs"
);

example!(
    LineGradientExample,
    feature_line_gradient::Example,
    "Line colour scheme",
    "Adds a Y-based gradient to the line colour.",
    "../examples/feature_line_gradient.rs"
);

example!(
    CssExample,
    feature_css::Example,
    "CSS styles",
    "Apply CSS styles to your chart.",
    "../examples/feature_css.rs"
);

#[derive(Clone)]
struct Context {
    debug: RwSignal<bool>,
    data: Signal<Vec<MyData>>,
}

fn use_local_context() -> Context {
    use_context::<Context>().expect("missing examples::context")
}

#[component]
pub fn Examples() -> impl IntoView {
    let debug = create_rw_signal(false);
    provide_context(Context {
        debug,
        data: load_data(),
    });

    view! {
        <article id="examples">
            <div class="cards">
                <nav>
                    <h1>"Examples"</h1>
                    <p class="background-box">
                        <label>
                            <input type="checkbox" input type="checkbox"
                                on:input=move |ev| debug.set(event_target_checked(&ev)) />
                            " Debug mode"
                        </label>
                    </p>
                    <ul class="background-box">
                        <li><a href="#edge">"Edge layout options"</a></li>
                        <li><a href="#inner">"Inner layout options"</a></li>
                        <li><a href="#features">"Features"</a></li>
                    </ul>
                </nav>

                <LineExample />
                <StackedLineExample />

                <div class="include-right">
                    <h2 id="bar"><a href="#bar">"Bar charts"</a></h2>
                    <BarExample />
                </div>
<<<<<<< HEAD
=======

                <h2 id="scatter">"Scatter charts: " <em>"planned"</em></h2>
>>>>>>> aa7ecc9b

                <div class="include-right">
                    <h2 id="edge"><a href="#edge">"Edge layout options"</a></h2>
                    <LegendExample />
                </div>
                <TickLabelsExample />
                <RotatedLabelExample />
                <EdgeLayoutExample />

                <div class="include-right">
                    <h2 id="inner"><a href="#inner">"Inner layout options"</a></h2>
                    <AxisMarkerExample />
                </div>
                <GridLineExample />
                <GuideLineExample />
                <InsetLegendExample />
                <InnerLayoutExample />

                <div class="include-right">
                    <h2 id="interpolation"><a href="#interpolation">"Line interpolation"</a></h2>
                    <MixedInterpolationExample />
                </div>
                <SteppedExample />

                <div class="include-right">
                    <h2 id="features"><a href="#features">"Features"</a></h2>
                    <TooltipExample />
                </div>
                <ColoursExample />
                <LineGradientExample class="slim" />
                <MarkersExample />
                <Markers2Example />
                <CssExample class="my-theme" />
            </div>

            <section id="aspect-ratio" class="background-box">
                <h2><a href="#aspect-ratio">"Aspect ratio"</a></h2>
                <AspectRatioSunspots debug=debug.into() />
                <p><ShowCode id="aspect-ratio" code=include_str!("../examples/aspect_sunspots.rs") /></p>
            </section>
        </article>
    }
}

fn title_to_id(title: &str) -> String {
    // ID should not result in any encoding
    title.to_lowercase().replace(' ', "-")
}

#[component]
fn ShowCode(#[prop(into)] id: String, #[prop(into)] code: String) -> impl IntoView {
    let dialog = create_node_ref::<Dialog>();
    let href = format!("#{}", id);

    // Opens dialogue on demand
    let show_modal = move |dialog: HtmlElement<Dialog>| {
        dialog
            .show_modal()
            .expect("unable to show example code dialog")
    };

    let on_click = move |_| {
        dialog.get().map(show_modal);
    };
    let on_dismiss = move |ev: MouseEvent| {
        if let Some(dialog) = dialog.get() {
            if let Some(target) = ev.target() {
                // Skip if click was inside the dialog
                if target.dyn_ref::<HtmlDialogElement>().is_some() {
                    dialog.close();
                    // Navigate away from the fragment
                    use_navigate()(
                        &use_location().pathname.get(),
                        NavigateOptions {
                            resolve: true,
                            replace: true,
                            scroll: false,
                            state: Default::default(),
                        },
                    );
                }
            }
        }
    };

    // Show if page fragment matches ID
    // TODO investigate why this triggers a panic https://docs.rs/leptos/latest/leptos/struct.NodeRef.html#method.on_load
    create_render_effect(move |_| {
        if let Some(dialog) = dialog.get() {
            let hash = use_location().hash.get().trim_start_matches('#').to_owned();
            let hash: String = js_sys::decode_uri(&hash)
                .map(|s| s.into())
                .unwrap_or_default();
            if hash == id {
                let _ = dialog.on_mount(show_modal);
            }
        }
    });

    view! {
        <a href=href on:click=on_click>"Show example code"</a>
        <dialog node_ref=dialog on:click=on_dismiss>
            <pre><code>{code}</code></pre>
        </dialog>
    }
}<|MERGE_RESOLUTION|>--- conflicted
+++ resolved
@@ -53,6 +53,15 @@
     "../examples/series_bar.rs"
 );
 
+// Bars
+example!(
+    BarExample,
+    series_bar::Example,
+    "Bar chart",
+    "A simple bar chart.",
+    "../examples/series_bar.rs"
+);
+
 // Edge layout options
 example!(
     LegendExample,
@@ -235,15 +244,8 @@
                 <LineExample />
                 <StackedLineExample />
 
-                <div class="include-right">
-                    <h2 id="bar"><a href="#bar">"Bar charts"</a></h2>
-                    <BarExample />
-                </div>
-<<<<<<< HEAD
-=======
-
+                <h2 id="bar">"Bar charts: " <em>"planned"</em></h2>
                 <h2 id="scatter">"Scatter charts: " <em>"planned"</em></h2>
->>>>>>> aa7ecc9b
 
                 <div class="include-right">
                     <h2 id="edge"><a href="#edge">"Edge layout options"</a></h2>
